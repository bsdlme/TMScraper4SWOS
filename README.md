--- conflicted
+++ resolved
@@ -11,11 +11,8 @@
 ## Requirements
 
 - Python 3.x
-<<<<<<< HEAD
 - Required libraries: `requests`, `beautifulsoup4`, `pandas`, `tqdm`, `anyascii`
-=======
-- Required libraries: `requests`, `beautifulsoup4`, `pandas`, `tqdm`
->>>>>>> f794b9ab
+
 
 You can install the required dependencies using:
 
@@ -29,8 +26,7 @@
 
 ## Usage
 
-```bash
-usage: TMScraper4SWOS [-h] [-u CLUBS_URL] [-n NUMBER_OF_CLUBS]
+usage: ```bash [-h] [-u CLUBS_URL] [-n NUMBER_OF_CLUBS]
 
 Scrape and download club and player data from Transfermarkt for use in SWOS
 
@@ -40,4 +36,5 @@
                         URL of the overview page of the league
   -n NUMBER_OF_CLUBS, --number-of-clubs NUMBER_OF_CLUBS
                         Number of clubs to download. Defaults to 1.
+TMScraper4SWOS.py
 ```